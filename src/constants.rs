--- conflicted
+++ resolved
@@ -70,18 +70,16 @@
 pub const USERS_BASE: &str = "users";
 pub const USERS_LAST_ADMIN_ROOMS: &str = "last_admin_rooms";
 
-<<<<<<< HEAD
 // PROVISIONING
 pub const PROVISIONING_BASE: &str = "provisioning";
 pub const PROVISIONING_CUSTOMERS: &str = "customers";
 pub const PROVISIONING_CUSTOMER_ATTRIBUTES: &str = "customerAttributes";
 pub const PROVISIONING_CUSTOMER_USERS: &str = "users";
 pub const PROVISIONING_TOKEN_HEADER: &str = "X-Sds-Service-Token";
-=======
+
 // SETTINGS
 pub const SETTINGS_BASE: &str = "settings";
 pub const SETTINGS_KEYPAIR: &str = "keypair";
->>>>>>> bc85eb4e
 
 /// user agent header
 pub const APP_USER_AGENT: &str = concat!(env!("CARGO_PKG_NAME"), "|", env!("CARGO_PKG_VERSION"));
